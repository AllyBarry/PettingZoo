--- conflicted
+++ resolved
@@ -12,10 +12,6 @@
 
 ### Tiger-Deer
 
-<<<<<<< HEAD
-This environment is part of the [MAgent environments](magent). Please read that page first for general information.
-=======
->>>>>>> d1d70b54
 
 
 This environment is part of the [MAgent environments](../magent). Please read that page first for general information.
@@ -30,13 +26,9 @@
 
 `agents= [ deer_[0-100], tiger_[0-19] ]`
 
-<<<<<<< HEAD
-![](docs/magent/magent_tiger_deer.gif)
-=======
 
 
 ![](magent_tiger_deer.gif)
->>>>>>> d1d70b54
 
 
 
