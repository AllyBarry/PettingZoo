
## SISL Enviroments

<<<<<<< HEAD
| Environment             | Observations | Actions    | Agents  | Manual Control | Action Shape | Observation Shape | Num States |
|-------------------------|--------------|------------|---------|----------------|--------------|-------------------|------------|
| Multiwalker             |  Vector (viewable)  | Discrete   | 3 (+/-)| No             | ?            | ?                 | ?          |
| Pursuit                 | Graphical    |   Either     | 8 (+/-)| Yes             | ?            | ?                 | ?          |
| Waterworld              |     Vector (viewable)   |   Either     | 3 (+/-)| No             | ?            | ?                 | ?          |
=======
| Environment             | Observations | Actions    | Agents | Manual Control | Action Shape | Observation Shape | Num States |
|-------------------------|--------------|------------|--------|----------------|-|-|-|
| Multiwalker             |  Vector (viewable)  | Discrete   | 3 (+/-)| No             |?|?|?|
| Pursuit                 | Graphical    |   Either     | 8 (+/-)| No             |?|?|?|
| Waterworld              |     Vector (viewable)   |   Either     | 3 (+/-)| No             |?|?|?|
>>>>>>> 043622a0

`pip install pettingzoo[sisl]`

*General notes on environments*

Please additionally cite 

```
@inproceedings{gupta2017cooperative,
  title={Cooperative multi-agent control using deep reinforcement learning},
  author={Gupta, Jayesh K and Egorov, Maxim and Kochenderfer, Mykel},
  booktitle={International Conference on Autonomous Agents and Multiagent Systems},
  pages={66--83},
  year={2017},
  organization={Springer}
}
```

### Multiwalker

| Observations | Actions    | Agents | Manual Control |
|--------------|------------|--------|----------------|
|  Vector      | Discrete   | 3 (+/-)| No             |

`from pettingzoo.sisl import multiwalker`

*image*

A package is placed on top of (by default) 3 pairs of robot legs which you control. The robots must learn to move the package as far as possible to the right. Each walker gets a reward of 1 for moving the package forward, and a reward of -100 for dropping the package. Each walker exerts force on two joints in their two legs, giving a continuous action space represented as a 4 element vector. Each walker observes via a 32 element vector, containing simulated noisy lidar data about the environment and information about neighboring walkers. The environment runs for 500 frames by default.

Arguments:


```
Refactor game to take arguments
```

*about arguments*

Leaderboard:

| Average Total Reward | Method | Institution | Paper | Code |
|----------------------|--------|--------------|-------|------|
|  x                   | PPO    | UMD          |       |      |

Add Gupta et al and DDPG paper results too

### Pursuit

| Observations | Actions    | Agents | Manual Control |
|--------------|------------|--------|----------------|
| Graphical    |   Either   | 8 (+/-)| No             |

`from pettingzoo.sisl import pursuit`

*image*

By default there are 30 blue evaders and 8 red pursuer agents, in a 16 x 16 grid with an obstacle in the center, shown in white. The evaders move randomly, and the pursuers are controlled. Every time the pursuers fully surround an evader, each of the surrounding agents receives a reward of 5, and the evader is removed from the environment. Pursuers also receive a reward of 0.01 every time they touch an evader. The pursuers have a discrete action space of up, down, left, right and stay. Each pursuer observes a 7 x 7 grid centered around itself, depicted by the orange boxes surrounding the red pursuer agents. The enviroment runs for 500 frames by default.

Arguments:

```
pursuit.env(max_frames=500, xs=16, ys=16, reward_mech='local', n_evaders=30, n_pursuers=8,
obs_range=7, layer_norm=10, n_catch=2, random_opponents=False, max_opponents=10,
freeze_evaders=False, catchr=0.01, caughtr=-0.01, term_pursuit=5.0,
urgency_reward=0.0, include_id=True, surround=True, constraint_window=1.0,
train_pursuit=True, ally_layer=AgentLayer(xs, ys, n_pursuers),
opponent_layer=AgentLayer(xs, ys, n_evaders))

max_frames: how many frames to end the game after

xs, ys: World size

reward_mech: Local or global reward mechanism

n_evaders: Number of evaders

n_pursuers: Number of pursuers

obs_range: Radius of agent observation view

n_catch: Number pursuers required to surround an evader

random_opponents: Whether to randomize number of evaders on reset

max_opponents: Maximum number of random evaders on reset

freeze_evaders: Toggles if evaders can move or not

catchr: Reward for 'tagging' a single evader

caughtr: Reward for getting 'tagged' by a pursuer

term_pursuit: Reward for pursuer who catches an evader

urgency_reward: Reward added in each step

surround: Toggles whether surround is required to remove an evader

constraint_window: Window in which agents can randomly spawn

train_pursuit: Flag indicating if we are simulating pursuers or evaders

ally_layer: Initial pursuers in world

opponent_layer: Initial evader in world
```

Leaderboard:

| Average Total Reward | Method | Institution | Paper | Code |
|----------------------|--------|--------------|-------|------|
|  x                   | PPO    | UMD          |       |      |


### Waterworld

| Observations | Actions    | Agents | Manual Control |
|--------------|------------|--------|----------------|
|     Vector (viewable)   |   Either     | 3 (+/-)| No             |

`from pettingzoo.sisl import waterworld`

*image*

By default there are 5 agents (purple), 5 food targets (green) and 10 poison targets (red). Each agent has 30 range-limited sensors, depicted by the black lines, to detect neighboring agents, food and poison targets, resulting in 212 long vector of computed values about the environment for the observation space. They have a continuous action space represented as a 2 element vector, which corresponds to left/right and up/down thrust. The agents each receive a reward of 10 when more than one agent captures food together (the food is not destroyed), a shaping reward of 0.01 for touching food, a reward of -1 for touching poison, and a small negative reward when two agents collide based on the force of the collision. The enviroment runs for 500 frames by default.

```
waterworld.env(n_pursuers=5, n_evaders=5, n_coop=2, n_poison=10, radius=0.015,
obstacle_radius=0.2, obstacle_loc=np.array([0.5, 0.5]), ev_speed=0.01,
poison_speed=0.01, n_sensors=30, sensor_range=0.2, action_scale=0.01,
poison_reward=-1., food_reward=10., encounter_reward=.01, control_penalty=-.5,
reward_mech='local', addid=True, speed_features=True)
```

*about arguments*

Leaderboard:

| Average Total Reward | Method | Institution | Paper | Code |
|----------------------|--------|--------------|-------|------|
|  x                   | PPO    | UMD          |       |      |

Add Gupta et al and DDPG paper results too<|MERGE_RESOLUTION|>--- conflicted
+++ resolved
@@ -1,19 +1,11 @@
 
 ## SISL Enviroments
 
-<<<<<<< HEAD
-| Environment             | Observations | Actions    | Agents  | Manual Control | Action Shape | Observation Shape | Num States |
-|-------------------------|--------------|------------|---------|----------------|--------------|-------------------|------------|
-| Multiwalker             |  Vector (viewable)  | Discrete   | 3 (+/-)| No             | ?            | ?                 | ?          |
-| Pursuit                 | Graphical    |   Either     | 8 (+/-)| Yes             | ?            | ?                 | ?          |
-| Waterworld              |     Vector (viewable)   |   Either     | 3 (+/-)| No             | ?            | ?                 | ?          |
-=======
 | Environment             | Observations | Actions    | Agents | Manual Control | Action Shape | Observation Shape | Num States |
 |-------------------------|--------------|------------|--------|----------------|-|-|-|
 | Multiwalker             |  Vector (viewable)  | Discrete   | 3 (+/-)| No             |?|?|?|
 | Pursuit                 | Graphical    |   Either     | 8 (+/-)| No             |?|?|?|
 | Waterworld              |     Vector (viewable)   |   Either     | 3 (+/-)| No             |?|?|?|
->>>>>>> 043622a0
 
 `pip install pettingzoo[sisl]`
 
