--- conflicted
+++ resolved
@@ -1,14 +1,15 @@
-<<<<<<< HEAD
-from pettingzoo.utils.conversions import to_parallel_wrapper, from_parallel_wrapper
-from pettingzoo.utils.wrappers import BaseWrapper
-
-import pettingzoo
-import warnings
 from collections import defaultdict
-import numpy as np
-import gym
 import random
 import re
+import warnings
+
+import gym
+import numpy as np
+
+import pettingzoo
+from pettingzoo.utils.conversions import from_parallel_wrapper, to_parallel_wrapper
+from pettingzoo.utils.wrappers import BaseWrapper
+
 missing_attr_warning = '''This environment does not have {name} defined.
 This is not a required part 'of the API as environments with procedurally
 generated agents cannot always have this property defined. However, this is
@@ -16,18 +17,6 @@
 standard learning code requires these properties. Also not that if you do not
 have {name} it should also not be possible for you to expose the possible_agents
 list and observation_spaces, action_spaces dictionaries.'''
-=======
-import random
-import re
-import warnings
-
-import gym
-import numpy as np
-
-import pettingzoo
-from pettingzoo.utils.conversions import from_parallel_wrapper, to_parallel_wrapper
-from pettingzoo.utils.wrappers import BaseWrapper
->>>>>>> 2b51ff62
 
 
 def test_observation(observation, observation_0):
