import numpy as np
import copy
from gym.spaces import Box, Discrete
from gym import spaces
import warnings
from pettingzoo import AECEnv

from .env_logger import EnvLogger


class BaseWrapper(AECEnv):
    '''
    Creates a wrapper around `env` parameter. Extend this class
    to create a useful wrapper.
    '''
    metadata = {'render.modes': ['human']}

    def __init__(self, env):
        super().__init__()
        self.env = env

        self.num_agents = self.env.num_agents
        self.agents = self.env.agents
        self.observation_spaces = self.env.observation_spaces
        self.action_spaces = self.env.action_spaces

        # we don't want these defined as we don't want them used before they are gotten

        # self.agent_selection = self.env.agent_selection

        # self.rewards = self.env.rewards
        # self.dones = self.env.dones

        # we don't want to care one way or the other whether environments have an infos or not before reset
        try:
            self.infos = self.env.infos
        except AttributeError:
            pass

    def close(self):
        self.env.close()

    def render(self, mode='human'):
        self.env.render(mode)

    def reset(self, observe=True):
        observation = self.env.reset(observe)

        self.agent_selection = self.env.agent_selection
        self.rewards = self.env.rewards
        self.dones = self.env.dones
        self.infos = self.env.infos

        return observation

    def observe(self, agent):
        return self.env.observe(agent)

    def step(self, action, observe=True):
        next_obs = self.env.step(action, observe=observe)

        self.agent_selection = self.env.agent_selection
        self.rewards = self.env.rewards
        self.dones = self.env.dones
        self.infos = self.env.infos

        return next_obs


class TerminateIllegalWrapper(BaseWrapper):
    '''
    this wrapper terminates the game with the current player losing
    in case of illegal values

    parameters:
        - illegal_reward: number that is the value of the player making an illegal move.
    '''
    def __init__(self, env, illegal_reward):
        super().__init__(env)
        self._illegal_value = illegal_reward

    def step(self, action, observe=True):
        current_agent = self.agent_selection
        assert 'legal_moves' in self.infos[current_agent], "Illegal moves must always be defined to use the TerminateIllegalWrapper"
        if action not in self.infos[current_agent]['legal_moves']:
            EnvLogger.warn_on_illegal_move()
            self.dones = {d: True for d in self.dones}
            for info in self.infos.values():
                info['legal_moves'] = []
            self.rewards = {d: 0 for d in self.dones}
            self.rewards[current_agent] = self._illegal_value
        else:
            return super().step(action, observe)


class NanNoOpWrapper(BaseWrapper):
    '''
    this wrapper expects there to be a no_op_action parameter which
    is the action to take in cases when nothing should be done.
    '''
    def __init__(self, env, no_op_action, no_op_policy):
        super().__init__(env)
        self._no_op_action = no_op_action
        self._no_op_policy = no_op_policy

    def step(self, action, observe=True):
        if np.isnan(action).any():
            EnvLogger.warn_action_is_NaN(self._no_op_policy)
            action = self._no_op_action
        return super().step(action, observe)


class NanZerosWrapper(BaseWrapper):
    '''
    this wrapper warns and executes a zeros action when nothing should be done.
    Only for Box action spaces.
    '''
    def __init__(self, env):
        super().__init__(env)
        assert all(isinstance(space, Box) for space in self.action_spaces.values()), "should only use NanZerosWrapper for Box spaces. Use NanNoOpWrapper for discrete spaces"

    def step(self, action, observe=True):
        if np.isnan(action).any():
            EnvLogger.warn_action_is_NaN("taking the all zeros action")
            action = np.zeros_like(action)
        return super().step(action, observe)


class NaNRandomWrapper(BaseWrapper):
    '''
    this wrapper takes a random action
    '''
    def __init__(self, env):
        super().__init__(env)
        assert all(isinstance(space, Discrete) for space in env.action_spaces.values()), "action space should be discrete for NaNRandomWrapper"
        SEED = 0x33bb9cc9
        self.np_random = np.random.RandomState(SEED)

    def step(self, action, observe=True):
        if np.isnan(action).any():
            cur_info = self.infos[self.agent_selection]
            if 'legal_moves' in cur_info:
                backup_policy = "taking a random legal action"
                EnvLogger.warn_action_is_NaN(backup_policy)
                action = self.np_random.choice(cur_info['legal_moves'])
            else:
                backup_policy = "taking a random action"
                EnvLogger.warn_action_is_NaN(backup_policy)
                act_space = self.action_spaces[self.agent_selection]
                action = self.np_random.choice(act_space.n)

        return super().step(action, observe)


class AssertOutOfBoundsWrapper(BaseWrapper):
    '''
    this wrapper crashes for out of bounds actions
    Should be used for Discrete spaces
    '''
    def __init__(self, env):
        super().__init__(env)
        assert all(isinstance(space, Discrete) for space in self.action_spaces.values()), "should only use AssertOutOfBoundsWrapper for Discrete spaces"

    def step(self, action, observe=True):
        assert self.action_spaces[self.agent_selection].contains(action), "action is not in action space"
        return super().step(action, observe)


class ClipOutOfBoundsWrapper(BaseWrapper):
    '''
    this wrapper crops out of bounds actions for Box spaces
    '''
    def __init__(self, env):
        super().__init__(env)
        assert all(isinstance(space, Box) for space in self.action_spaces.values()), "should only use ClipOutOfBoundsWrapper for Box spaces"

    def step(self, action, observe=True):
        space = self.action_spaces[self.agent_selection]
        if not space.contains(action):
            assert space.shape == action.shape, "action should have shape {}, has shape {}".format(space.shape, action.shape)

            EnvLogger.warn_action_out_of_bound(action=action, action_space=space, backup_policy="clipping to space")
            action = np.clip(action, space.low, space.high)

        return super().step(action, observe)


class OrderEnforcingWrapper(BaseWrapper):
    '''
    check all orders:

    * error on getting rewards, dones, infos, agent_selection before reset
    * error on calling step, observe before reset
    * warn on calling close before render or reset
    * warn on calling step after environment is done
    '''
    def __init__(self, env):
        self._has_reset = False
        self._has_rendered = False
        self._has_updated = False
        super().__init__(env)

    def __getattr__(self, value):
        '''
        raises an error message when data is gotten from the env
        which should only be gotten after reset
        '''
<<<<<<< HEAD
=======
        if value == "agent_order":
            raise AttributeError("agent_order has been removed from the API. Please consider using agent_iter instead.")
>>>>>>> a477ee83
        if value in {"rewards", "dones", "infos", "agent_selection"}:
            EnvLogger.error_field_before_reset(value)
            return None
        else:
            raise AttributeError("'{}' object has no attribute '{}'".format(type(self).__name__, value))

    def render(self, mode='human'):
        if not self._has_reset:
            EnvLogger.error_render_before_reset()
        self._has_rendered = True
        super().render(mode)

    def close(self):
        super().close()
        if not self._has_rendered:
            EnvLogger.warn_close_unrendered_env()
        if not self._has_reset:
            EnvLogger.warn_close_before_reset()

        self._has_rendered = False
        self._has_reset = False

    def step(self, action, observe=True):
        self._has_updated = True
        if not self._has_reset:
            EnvLogger.error_step_before_reset()
        elif self.dones[self.agent_selection]:
            EnvLogger.warn_step_after_done()
            self.dones = {agent: True for agent in self.dones}
            self.rewards = {agent: 0 for agent in self.rewards}
            return super().observe(self.agent_selection) if observe else None
        else:
            return super().step(action, observe)

    def observe(self, agent):
        if not self._has_reset:
            EnvLogger.error_observe_before_reset()
        return super().observe(agent)

    def reset(self, observe=True):
        self._has_updated = True
        self._has_reset = True
        return super().reset(observe)<|MERGE_RESOLUTION|>--- conflicted
+++ resolved
@@ -205,12 +205,9 @@
         raises an error message when data is gotten from the env
         which should only be gotten after reset
         '''
-<<<<<<< HEAD
-=======
         if value == "agent_order":
             raise AttributeError("agent_order has been removed from the API. Please consider using agent_iter instead.")
->>>>>>> a477ee83
-        if value in {"rewards", "dones", "infos", "agent_selection"}:
+        elif value in {"rewards", "dones", "infos", "agent_selection"}:
             EnvLogger.error_field_before_reset(value)
             return None
         else:
