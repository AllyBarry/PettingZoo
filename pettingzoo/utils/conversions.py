--- conflicted
+++ resolved
@@ -260,11 +260,6 @@
         return str(self.env)
 
 
-<<<<<<< HEAD
-class turn_based_aec_to_parallel_wrapper(aec_to_parallel_wrapper):
-    def reset(self, seed=None):
-        self.aec_env.reset(seed=seed)
-=======
 class turn_based_aec_to_parallel_wrapper(ParallelEnv):
     def __init__(self, aec_env):
         self.aec_env = aec_env
@@ -308,9 +303,8 @@
     def action_space(self, agent):
         return self.aec_env.action_space(agent)
 
-    def reset(self):
-        self.aec_env.reset()
->>>>>>> 9645120e
+    def reset(self, seed=None):
+        self.aec_env.reset(seed=seed)
         self.agents = self.aec_env.agents[:]
         observations = {agent: self.aec_env.observe(agent) for agent in self.aec_env.agents if not self.aec_env.dones[agent]}
         return observations
