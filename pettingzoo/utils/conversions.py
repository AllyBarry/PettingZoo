import copy

from pettingzoo.utils import agent_selector
from pettingzoo.utils.env import AECEnv, ParallelEnv
from pettingzoo.utils.wrappers import OrderEnforcingWrapper
<<<<<<< HEAD
from pettingzoo.utils.env import ParallelEnv
import warnings
from collections import defaultdict
=======
>>>>>>> 2b51ff62


def parallel_wrapper_fn(env_fn):
    def par_fn(**kwargs):
        env = env_fn(**kwargs)
        env = to_parallel_wrapper(env)
        return env
    return par_fn


def to_parallel(aec_env):
    if isinstance(aec_env, from_parallel_wrapper):
        return aec_env.env
    else:
        par_env = to_parallel_wrapper(aec_env)
        return par_env


def from_parallel(par_env):
    if isinstance(par_env, to_parallel_wrapper):
        return par_env.aec_env
    else:
        aec_env = from_parallel_wrapper(par_env)
        ordered_env = OrderEnforcingWrapper(aec_env)
        return ordered_env


class to_parallel_wrapper(ParallelEnv):
    def __init__(self, aec_env):
        self.aec_env = aec_env

        # try to access these parameters for backwards compatability
        try:
            self._observation_spaces = self.aec_env.observation_spaces
            self._action_spaces = self.aec_env.action_spaces
        except AttributeError:
            pass

        try:
            self.possible_agents = aec_env.possible_agents
        except AttributeError:
            pass

        self.metadata = aec_env.metadata

        # Not every environment has the .state_space attribute implemented
        try:
            self.state_space = self.aec_env.state_space
        except AttributeError:
            pass

    @property
    def observation_spaces(self):
        warnings.warn("The `observation_spaces` dictionary is deprecated. Use the `observation_space` function instead.")
        try:
            return self._observation_spaces
        except AttributeError:
            raise AttributeError("The base environment does not have an `observation_spaces` dict attribute. Use the environments `observation_space` method instead")

    @property
    def action_spaces(self):
        warnings.warn("The `action_spaces` dictionary is deprecated. Use the `action_space` function instead.")
        try:
            return self._action_spaces
        except AttributeError:
            raise AttributeError("The base environment does not have an action_spaces dict attribute. Use the environments `action_space` method instead")

    def observation_space(self, agent):
        return self.aec_env.observation_space(agent)

    def action_space(self, agent):
        return self.aec_env.action_space(agent)

    @property
    def unwrapped(self):
        return self.aec_env.unwrapped

    def seed(self, seed=None):
        return self.aec_env.seed(seed)

    def reset(self):
        self.aec_env.reset()
        self.agents = self.aec_env.agents[:]
        observations = {agent: self.aec_env.observe(agent) for agent in self.aec_env.agents if not self.aec_env.dones[agent]}
        return observations

    def step(self, actions):
        rewards = defaultdict(int)
        dones = {}
        infos = {}
        observations = {}
        for agent in self.aec_env.agents:
            if agent != self.aec_env.agent_selection:
                if self.aec_env.dones[agent]:
                    raise AssertionError(f"expected agent {agent} got done agent {self.aec_env.agent_selection}. Parallel environment wrapper expects all agent termination (setting an agent's self.dones entry to True) to happen only at the end of a cycle.")
                else:
                    raise AssertionError(f"expected agent {agent} got agent {self.aec_env.agent_selection}, Parallel environment wrapper expects agents to step in a cycle.")
            obs, rew, done, info = self.aec_env.last()
            self.aec_env.step(actions[agent])
            for agent in self.aec_env.agents:
                rewards[agent] += self.aec_env.rewards[agent]

        dones = dict(**self.aec_env.dones)
        infos = dict(**self.aec_env.infos)
        observations = {agent: self.aec_env.observe(agent) for agent in self.aec_env.agents}
        while self.aec_env.agents and self.aec_env.dones[self.aec_env.agent_selection]:
            self.aec_env.step(None)

        self.agents = self.aec_env.agents
        return observations, rewards, dones, infos

    def render(self, mode="human"):
        return self.aec_env.render(mode)

    def state(self):
        return self.aec_env.state()

    def close(self):
        return self.aec_env.close()


class from_parallel_wrapper(AECEnv):
    def __init__(self, parallel_env):
        self.metadata = parallel_env.metadata
        self.env = parallel_env

        try:
            self.possible_agents = parallel_env.possible_agents
        except AttributeError:
            pass

        # try to access these parameters for backwards compatability
        try:
            self._observation_spaces = self.env.observation_spaces
            self._action_spaces = self.env.action_spaces
        except AttributeError:
            pass
        # Not every environment has the .state_space attribute implemented
        try:
            self.state_space = self.env.state_space
        except AttributeError:
            pass

    @property
    def unwrapped(self):
        return self.env.unwrapped

    @property
    def observation_spaces(self):
        warnings.warn("The `observation_spaces` dictionary is deprecated. Use the `observation_space` function instead.")
        try:
            return self._observation_spaces
        except AttributeError:
            raise AttributeError("The base environment does not have an `observation_spaces` dict attribute. Use the environments `observation_space` method instead")

    @property
    def action_spaces(self):
        warnings.warn("The `action_spaces` dictionary is deprecated. Use the `action_space` function instead.")
        try:
            return self._action_spaces
        except AttributeError:
            raise AttributeError("The base environment does not have an action_spaces dict attribute. Use the environments `action_space` method instead")

    def observation_space(self, agent):
        return self.env.observation_space(agent)

    def action_space(self, agent):
        return self.env.action_space(agent)

    def seed(self, seed=None):
        self.env.seed(seed)

    def reset(self):
        self._observations = self.env.reset()
        self.agents = self.env.agents[:]
        self._live_agents = self.agents[:]
        self._actions = {agent: None for agent in self.agents}
        self._agent_selector = agent_selector(self._live_agents)
        self.agent_selection = self._agent_selector.reset()
        self.dones = {agent: False for agent in self.agents}
        self.infos = {agent: {} for agent in self.agents}
        self.rewards = {agent: 0 for agent in self.agents}
        self._cumulative_rewards = {agent: 0 for agent in self.agents}
        self.new_agents = []
        self.new_values = {}

    def observe(self, agent):
        return self._observations[agent]

    def state(self):
        return self.env.state()

    def add_new_agent(self, new_agent):
        self._agent_selector._current_agent = len(self._agent_selector.agent_order)
        self._agent_selector.agent_order.append(new_agent)
        self.agent_selection = self._agent_selector.next()
        self.agents.append(new_agent)
        self.dones[new_agent] = False
        self.infos[new_agent] = {}
        self.rewards[new_agent] = 0
        self._cumulative_rewards[new_agent] = 0

    def step(self, action):
        if self.dones[self.agent_selection]:
            del self._actions[self.agent_selection]
            return self._was_done_step(action)
        self._actions[self.agent_selection] = action
        if self._agent_selector.is_last():
            obss, rews, dones, infos = self.env.step(self._actions)

            self._observations = copy.copy(obss)
            self.dones = copy.copy(dones)
            self.infos = copy.copy(infos)
            self.rewards = copy.copy(rews)
            self._cumulative_rewards = copy.copy(rews)

            env_agent_set = set(self.env.agents)

            self.agents = self.env.agents + [agent for agent in sorted(self._observations.keys()) if agent not in env_agent_set]

            if len(self.env.agents):
                self._agent_selector = agent_selector(self.env.agents)
                self.agent_selection = self._agent_selector.reset()

            self._dones_step_first()
        else:
            if self._agent_selector.is_first():
                self._clear_rewards()

            self.agent_selection = self._agent_selector.next()

    def last(self, observe=True):
        agent = self.agent_selection
        observation = self.observe(agent) if observe else None
        return observation, self._cumulative_rewards[agent], self.dones[agent], self.infos[agent]

    def render(self, mode="human"):
        return self.env.render(mode)

    def close(self):
        self.env.close()

    def __str__(self):
        return str(self.env)<|MERGE_RESOLUTION|>--- conflicted
+++ resolved
@@ -1,14 +1,10 @@
+from collections import defaultdict
 import copy
+import warnings
 
 from pettingzoo.utils import agent_selector
 from pettingzoo.utils.env import AECEnv, ParallelEnv
 from pettingzoo.utils.wrappers import OrderEnforcingWrapper
-<<<<<<< HEAD
-from pettingzoo.utils.env import ParallelEnv
-import warnings
-from collections import defaultdict
-=======
->>>>>>> 2b51ff62
 
 
 def parallel_wrapper_fn(env_fn):
