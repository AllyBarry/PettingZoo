--- conflicted
+++ resolved
@@ -75,13 +75,5 @@
             return self.observe(self.agent_selection)
 
     def observe(self, agent):
-<<<<<<< HEAD
         o = np.array(self.env.safely_observe(self.agent_name_mapping[agent]))
-        return o
-
-
-from .manual_control import manual_control
-=======
-        o = np.array(self.env.safely_observe(agent))
-        return o
->>>>>>> 0d87d2d4
+        return o