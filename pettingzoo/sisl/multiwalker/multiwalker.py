import numpy as np
from gym.utils import EzPickle

from pettingzoo import AECEnv
from pettingzoo.utils import agent_selector, wrappers
from pettingzoo.utils.conversions import parallel_wrapper_fn

from .multiwalker_base import MultiWalkerEnv as _env


def env(**kwargs):
    env = raw_env(**kwargs)
    env = wrappers.ClipOutOfBoundsWrapper(env)
    env = wrappers.OrderEnforcingWrapper(env)
    return env


parallel_env = parallel_wrapper_fn(env)


class raw_env(AECEnv, EzPickle):

<<<<<<< HEAD
    metadata = {'render.modes': ['human', "rgb_array"], 'name': 'multiwalker_v8'}
=======
    metadata = {
        'render.modes': ['human', "rgb_array"],
        'name': 'multiwalker_v7',
        'is_parallelizable': True,
    }
>>>>>>> 3e9bf78f

    def __init__(self, *args, **kwargs):
        EzPickle.__init__(self, *args, **kwargs)
        self.env = _env(*args, **kwargs)

        self.agents = ["walker_" + str(r) for r in range(self.env.num_agents)]
        self.possible_agents = self.agents[:]
        self.agent_name_mapping = dict(zip(self.agents, list(range(self.num_agents))))
        self._agent_selector = agent_selector(self.agents)
        # spaces
        self.action_spaces = dict(zip(self.agents, self.env.action_space))
        self.observation_spaces = dict(
            zip(self.agents, self.env.observation_space))
        self.steps = 0

    def observation_space(self, agent):
        return self.observation_spaces[agent]

    def action_space(self, agent):
        return self.action_spaces[agent]

    def seed(self, seed=None):
        self.env.seed(seed)

    def convert_to_dict(self, list_of_list):
        return dict(zip(self.agents, list_of_list))

    def reset(self):
        self.env.reset()
        self.steps = 0
        self.agents = self.possible_agents[:]
        self._agent_selector.reinit(self.agents)
        self.agent_selection = self._agent_selector.next()
        self._cumulative_rewards = dict(zip(self.agents, [(0) for _ in self.agents]))
        self.rewards = dict(zip(self.agents, [(0) for _ in self.agents]))
        self.dones = dict(zip(self.agents, [False for _ in self.agents]))
        self.infos = dict(zip(self.agents, [{} for _ in self.agents]))

    def close(self):
        self.env.close()

    def render(self, mode="human"):
        self.env.render(mode)

        import pyglet
        buffer = pyglet.image.get_buffer_manager().get_color_buffer()
        image_data = buffer.get_image_data()
        arr = np.fromstring(image_data.get_data(), dtype=np.uint8, sep='')
        arr = arr.reshape(buffer.height, buffer.width, 4)
        arr = arr[::-1, :, 0:3]
        return arr if mode == "rgb_array" else None

    def observe(self, agent):
        return self.env.observe(self.agent_name_mapping[agent])

    def step(self, action):
        if self.dones[self.agent_selection]:
            return self._was_done_step(action)
        agent = self.agent_selection
        action = np.array(action, dtype=np.float32)
        is_last = self._agent_selector.is_last()
        self.env.step(action, self.agent_name_mapping[agent], is_last)
        if is_last:
            last_rewards = self.env.get_last_rewards()
            for r in self.rewards:
                self.rewards[r] = last_rewards[self.agent_name_mapping[r]]
            for d in self.dones:
                self.dones[d] = self.env.get_last_dones()[self.agent_name_mapping[d]]
            self.agent_name_mapping = {agent: i for i, (agent, done) in enumerate(zip(self.possible_agents, self.env.get_last_dones()))}
            iter_agents = self.agents[:]
            for a, d in self.dones.items():
                if d:
                    iter_agents.remove(a)
            self._agent_selector.reinit(iter_agents)
        else:
            self._clear_rewards()
        if self._agent_selector.agent_order:
            self.agent_selection = self._agent_selector.next()

        if self.env.frames >= self.env.max_cycles:
            self.dones = dict(zip(self.agents, [True for _ in self.agents]))

        self._cumulative_rewards[agent] = 0
        self._accumulate_rewards()
        self._dones_step_first()
        self.steps += 1<|MERGE_RESOLUTION|>--- conflicted
+++ resolved
@@ -20,15 +20,11 @@
 
 class raw_env(AECEnv, EzPickle):
 
-<<<<<<< HEAD
-    metadata = {'render.modes': ['human', "rgb_array"], 'name': 'multiwalker_v8'}
-=======
     metadata = {
         'render.modes': ['human', "rgb_array"],
-        'name': 'multiwalker_v7',
+        'name': 'multiwalker_v8',
         'is_parallelizable': True,
     }
->>>>>>> 3e9bf78f
 
     def __init__(self, *args, **kwargs):
         EzPickle.__init__(self, *args, **kwargs)
